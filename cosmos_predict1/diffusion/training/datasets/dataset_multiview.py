# SPDX-FileCopyrightText: Copyright (c) 2025 NVIDIA CORPORATION & AFFILIATES. All rights reserved.
# SPDX-License-Identifier: Apache-2.0
#
# Licensed under the Apache License, Version 2.0 (the "License");
# you may not use this file except in compliance with the License.
# You may obtain a copy of the License at
#
# http://www.apache.org/licenses/LICENSE-2.0
#
# Unless required by applicable law or agreed to in writing, software
# distributed under the License is distributed on an "AS IS" BASIS,
# WITHOUT WARRANTIES OR CONDITIONS OF ANY KIND, either express or implied.
# See the License for the specific language governing permissions and
# limitations under the License.

"""
Run this command to interactively debug:
PYTHONPATH=. python cosmos_predict1/diffusion/training/datasets/dataset_multiview.py

Adapted from:
https://github.com/bytedance/IRASim/blob/main/dataset/dataset_3D.py
"""

import os
import pickle
import traceback
import warnings
from concurrent.futures import ThreadPoolExecutor, as_completed

import numpy as np
import torch
from decord import VideoReader, cpu
from torch.utils.data import Dataset
from torchvision import transforms as T
from tqdm import tqdm

from cosmos_predict1.diffusion.training.datasets.dataset_utils import Resize_Preprocess, ToTensorVideo


class Dataset(Dataset):
    def __init__(
        self,
        dataset_dir,
        sequence_interval,
        num_frames,
        view_keys,
        video_size,
        start_frame_interval=1,
        sample_n_views=-1,
        caption_view_idx_map=None,
        load_mv_emb=False
    ):
        """Dataset class for loading image-text-to-video generation data.

        Args:
            dataset_dir (str): Base path to the dataset directory
            sequence_interval (int): Interval between sampled frames in a sequence
            num_frames (int): Number of frames to load per sequence
            video_size (list): Target size [H,W] for video frames
            sample_n_views (int): Number of views to sample
            caption_view_idx_map (dict): Optional dictionary mapping index in view_keys to index in model.view_embeddings
            load_mv_emb (bool): Whether to load t5 embeddings for all views, or only  for front view
        Returns dict with:
            - video: RGB frames tensor [T,C,H,W]
            - video_name: Dict with episode/frame metadata
        """

        super().__init__()
        self.dataset_dir = dataset_dir
        self.start_frame_interval = start_frame_interval
        self.sequence_interval = sequence_interval
        self.sequence_length = num_frames
        self.view_keys = view_keys
        self.load_mv_emb = load_mv_emb

        video_dir = os.path.join(self.dataset_dir, "videos")
        self.video_paths = [
            os.path.join(video_dir, view_keys[0], f) for f in os.listdir(os.path.join(video_dir, view_keys[0]))
        ]
        print(f"{len(self.video_paths)} videos in total")

        self.t5_dir = os.path.join(self.dataset_dir, "t5_xxl")
        self.samples = self._init_samples(self.video_paths)
        self.samples = sorted(self.samples, key=lambda x: (x["video_path"], x["frame_ids"][0]))
        print(f"{len(self.samples)} samples in total")
        self.wrong_number = 0
        self.preprocess = T.Compose([ToTensorVideo(), Resize_Preprocess(tuple(video_size))])

        cache_dir = os.path.join(self.dataset_dir, "cache")
        self.prefix_t5_embeddings = {}
        for view_key in view_keys:
            with open(os.path.join(cache_dir, f"prefix_{view_key}.pkl"), "rb") as f:
                self.prefix_t5_embeddings[view_key] = pickle.load(f)
        if caption_view_idx_map is None:
            self.caption_view_idx_map = dict([(i, i) for i in range(len(self.view_keys))])
        else:
            self.caption_view_idx_map = caption_view_idx_map
        self.sample_n_views = sample_n_views

    def __str__(self):
        return f"{len(self.video_paths)} samples from {self.dataset_dir}"

    def _init_samples(self, video_paths):
        samples = []
        with ThreadPoolExecutor(32) as executor:
            future_to_video_path = {
                executor.submit(self._load_and_process_video_path, video_path): video_path for video_path in video_paths
            }
            for future in tqdm(as_completed(future_to_video_path), total=len(video_paths)):
                samples.extend(future.result())
        return samples

    def _load_and_process_video_path(self, video_path):
        vr = VideoReader(video_path, ctx=cpu(0), num_threads=2)
        n_frames = len(vr)

        samples = []
        for frame_i in range(0, n_frames, self.start_frame_interval):
            sample = dict()
            sample["video_path"] = video_path
            sample["t5_embedding_path"] = os.path.join(
                self.t5_dir,
                os.path.basename(os.path.dirname(video_path)),
                os.path.basename(video_path).replace(".mp4", ".pkl"),
            )
            sample["frame_ids"] = []
            curr_frame_i = frame_i
            while True:
                if curr_frame_i > (n_frames - 1):
                    break
                sample["frame_ids"].append(curr_frame_i)
                if len(sample["frame_ids"]) == self.sequence_length:
                    break
                curr_frame_i += self.sequence_interval
            # make sure there are sequence_length number of frames
            if len(sample["frame_ids"]) == self.sequence_length:
                samples.append(sample)
        return samples

    def __len__(self):
        return len(self.samples)

    def _load_video(self, video_path, frame_ids):
        vr = VideoReader(video_path, ctx=cpu(0), num_threads=2)
        assert (np.array(frame_ids) < len(vr)).all()
        assert (np.array(frame_ids) >= 0).all()
        vr.seek(0)
        frame_data = vr.get_batch(frame_ids).asnumpy()
        try:
            fps = vr.get_avg_fps()
        except Exception:  # failed to read FPS
            fps = 24
        return frame_data, fps

    def _get_frames(self, video_path, frame_ids):
        frames, fps = self._load_video(video_path, frame_ids)
        frames = frames.astype(np.uint8)
        frames = torch.from_numpy(frames).permute(0, 3, 1, 2)  # (l, c, h, w)
        frames = self.preprocess(frames)
        frames = torch.clamp(frames * 255.0, 0, 255).to(torch.uint8)
        return frames, fps

    def __getitem__(self, index):
        try:
            sample = self.samples[index]
            video_path = sample["video_path"]
            frame_ids = sample["frame_ids"]
            t5_embedding_path = sample["t5_embedding_path"]

            data = dict()

            videos = []
            t5_embeddings = []
<<<<<<< HEAD
            t5_masks = []
            view_indices = [i for i in range(len(self.view_keys))]
            view_indices_conditioning = []
            if self.sample_n_views > 0:
                sampled_idx = np.random.choice(
                    np.arange(1, len(view_indices)), size=min(self.sample_n_views - 1, len(view_indices) - 1),
                    replace=False
                )
                sampled_idx = np.concatenate(
                    [
                        [
                            0,
                        ],
                        sampled_idx,
                    ]
                )
                sampled_idx.sort()
                view_indices = sampled_idx.tolist()

            for view_index in view_indices:
                view_key = self.view_keys[view_index]

                video, fps = self._get_frames(os.path.join(os.path.dirname(os.path.dirname(video_path)), view_key, os.path.basename(video_path)), frame_ids)
                video = video.permute(1, 0, 2, 3)  # Rearrange from [T, C, H, W] to [C, T, H, W]
                videos.append(video)

                if self.load_mv_emb or view_key == "pinhole_front":
                    t5_embedding_path = os.path.join(os.path.dirname(os.path.dirname(t5_embedding_path)), view_key, os.path.basename(t5_embedding_path))
                    with open(t5_embedding_path, "rb") as f:
                        t5_embedding = pickle.load(f)[0]
                    if self.load_mv_emb:
                        t5_embedding = np.concatenate([self.prefix_t5_embeddings[view_key], t5_embedding], axis=0)
                else:
                    t5_embedding = self.prefix_t5_embeddings[view_key]

=======
            for view_key in self.view_keys:
                video, fps = self._get_frames(
                    os.path.join(os.path.dirname(os.path.dirname(video_path)), view_key, os.path.basename(video_path)),
                    frame_ids,
                )
                video = video.permute(1, 0, 2, 3)  # Rearrange from [T, C, H, W] to [C, T, H, W]
                videos.append(video)

                with open(
                    os.path.join(
                        os.path.dirname(os.path.dirname(t5_embedding_path)),
                        view_key,
                        os.path.basename(t5_embedding_path),
                    ),
                    "rb",
                ) as f:
                    t5_embedding = pickle.load(f)[0]
                t5_embedding = np.concatenate([self.prefix_t5_embeddings[view_key], t5_embedding], axis=0)
>>>>>>> 89c9d749
                t5_embedding = torch.from_numpy(t5_embedding)
                t5_mask = torch.ones(t5_embedding.shape[0],  dtype=torch.int64)
                if t5_embedding.shape[0] < 512:
                    t5_embedding = torch.cat([t5_embedding, torch.zeros(512 - t5_embedding.shape[0], 1024)], dim=0)
                    t5_mask = torch.cat([t5_mask, torch.zeros(512 - t5_mask.shape[0])], dim=0)
                else:
                    t5_embedding = t5_embedding[:512]
                    t5_mask = t5_mask[:512]
                t5_embeddings.append(t5_embedding)
                t5_masks.append(t5_mask)
                caption_viewid = self.caption_view_idx_map[view_index]
                view_indices_conditioning.append(torch.ones(video.shape[1]) * caption_viewid)
            video = torch.cat(videos, dim=1)
            t5_embedding = torch.cat(t5_embeddings, dim=0)
<<<<<<< HEAD
            view_indices_conditioning = torch.cat(view_indices_conditioning, dim=0)
=======

>>>>>>> 89c9d749
            data["video"] = video
            data["video_name"] = {
                "video_path": video_path,
                "t5_embedding_path": t5_embedding_path,
                "start_frame_id": str(frame_ids[0]),
            }
            data["t5_text_embeddings"] = t5_embedding
            data["t5_text_mask"] = torch.cat(t5_masks)
            data["fps"] = fps
            data["image_size"] = torch.tensor([704, 1280, 704, 1280])
            data["num_frames"] = self.sequence_length
            data["padding_mask"] = torch.zeros(1, 704, 1280)
            data["view_indices"] = view_indices_conditioning.contiguous()
            data["frame_repeat"] = torch.zeros(len(view_indices))
            return data
        except Exception:
            warnings.warn(
                f"Invalid data encountered: {self.samples[index]['video_path']}. Skipped "
                f"(by randomly sampling another sample in the same dataset)."
            )
            warnings.warn("FULL TRACEBACK:")
            warnings.warn(traceback.format_exc())
            self.wrong_number += 1
            print(self.wrong_number)
            return self[np.random.randint(len(self.samples))]


if __name__ == "__main__":
    dataset = Dataset(
        dataset_dir="datasets/waymo/",
        sequence_interval=1,
        num_frames=57,
        view_keys=[
            "pinhole_front_left",
            "pinhole_front",
            "pinhole_front_right",
            "pinhole_side_left",
            "pinhole_side_right",
        ],
        video_size=[240, 360],
    )

    indices = [0, 13, 200, -1]
    for idx in indices:
        data = dataset[idx]
        print(
            (
                f"{idx=} "
                f"{data['video'].sum()=}\n"
                f"{data['video'].shape=}\n"
                f"{data['video_name']=}\n"
                f"{data['t5_text_embeddings'].shape=}\n"
                "---"
            )
        )<|MERGE_RESOLUTION|>--- conflicted
+++ resolved
@@ -171,7 +171,7 @@
 
             videos = []
             t5_embeddings = []
-<<<<<<< HEAD
+
             t5_masks = []
             view_indices = [i for i in range(len(self.view_keys))]
             view_indices_conditioning = []
@@ -207,26 +207,6 @@
                 else:
                     t5_embedding = self.prefix_t5_embeddings[view_key]
 
-=======
-            for view_key in self.view_keys:
-                video, fps = self._get_frames(
-                    os.path.join(os.path.dirname(os.path.dirname(video_path)), view_key, os.path.basename(video_path)),
-                    frame_ids,
-                )
-                video = video.permute(1, 0, 2, 3)  # Rearrange from [T, C, H, W] to [C, T, H, W]
-                videos.append(video)
-
-                with open(
-                    os.path.join(
-                        os.path.dirname(os.path.dirname(t5_embedding_path)),
-                        view_key,
-                        os.path.basename(t5_embedding_path),
-                    ),
-                    "rb",
-                ) as f:
-                    t5_embedding = pickle.load(f)[0]
-                t5_embedding = np.concatenate([self.prefix_t5_embeddings[view_key], t5_embedding], axis=0)
->>>>>>> 89c9d749
                 t5_embedding = torch.from_numpy(t5_embedding)
                 t5_mask = torch.ones(t5_embedding.shape[0],  dtype=torch.int64)
                 if t5_embedding.shape[0] < 512:
@@ -241,11 +221,9 @@
                 view_indices_conditioning.append(torch.ones(video.shape[1]) * caption_viewid)
             video = torch.cat(videos, dim=1)
             t5_embedding = torch.cat(t5_embeddings, dim=0)
-<<<<<<< HEAD
+
             view_indices_conditioning = torch.cat(view_indices_conditioning, dim=0)
-=======
-
->>>>>>> 89c9d749
+
             data["video"] = video
             data["video_name"] = {
                 "video_path": video_path,
